--- conflicted
+++ resolved
@@ -38,24 +38,15 @@
      * Environment Variables
      * https://developers.cloudflare.com/workers/wrangler/configuration/#environment-variables
      */
-<<<<<<< HEAD
-    "vars": {
-        "EMAIL_FROM": "no-reply@notifications.agenticdev.agency",
-        "EMAIL_FROM_NAME": "AgenticDev.agency",
-        "EMAIL_REPLY_TO": "support@agenticdev.agency",
-        // Ollama local testing configuration
-        "LLAMA_API_URL": "http://localhost:11434/v1/chat/completions",
-        "CUSTOM_MODEL_API_URL": "http://localhost:11434/v1/chat/completions"
-    },
-    /**
-=======
   "vars": {
     "EMAIL_FROM": "no-reply@ticknow.org",
     "EMAIL_FROM_NAME": "TickNow",
-    "EMAIL_REPLY_TO": "support@ticknow.org"
+    "EMAIL_REPLY_TO": "support@ticknow.org",
+    // Ollama local testing configuration
+    "LLAMA_API_URL": "http://localhost:11434/v1/chat/completions",
+    "CUSTOM_MODEL_API_URL": "http://localhost:11434/v1/chat/completions"
   },
   /**
->>>>>>> cd0b0ba3
      * Note: Use secrets to store sensitive data.
      * https://developers.cloudflare.com/workers/configuration/secrets/
      */
